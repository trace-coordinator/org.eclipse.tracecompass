/*******************************************************************************
 * Copyright (c) 2010 Ericsson
<<<<<<< HEAD
 * 
=======
 *
>>>>>>> 6151d86c
 * All rights reserved. This program and the accompanying materials are
 * made available under the terms of the Eclipse Public License v1.0 which
 * accompanies this distribution, and is available at
 * http://www.eclipse.org/legal/epl-v10.html
<<<<<<< HEAD
 * 
=======
 *
>>>>>>> 6151d86c
 * Contributors:
 *   Patrick Tasse - Initial API and implementation
 *******************************************************************************/

package org.eclipse.linuxtools.tmf.core.signal;

import org.eclipse.linuxtools.tmf.core.trace.ITmfTrace;

/**
 * A trace was selected
<<<<<<< HEAD
 * 
=======
 *
>>>>>>> 6151d86c
 * @version 1.0
 * @author Patrick Tasse
 */
public class TmfTraceSelectedSignal extends TmfSignal {

<<<<<<< HEAD
    private final ITmfTrace<?> fTrace;
=======
    private final ITmfTrace fTrace;
>>>>>>> 6151d86c

    /**
     * Constructor
     *
     * @param source
     *            Object sending this signal
     * @param trace
     *            The trace that was selected
     */
<<<<<<< HEAD
    public TmfTraceSelectedSignal(Object source, ITmfTrace<?> trace) {
=======
    public TmfTraceSelectedSignal(Object source, ITmfTrace trace) {
>>>>>>> 6151d86c
        super(source);
        fTrace = trace;
    }

    /**
     * @return The trace referred to by this signal
     */
<<<<<<< HEAD
    public ITmfTrace<?> getTrace() {
=======
    public ITmfTrace getTrace() {
>>>>>>> 6151d86c
        return fTrace;
    }

    @Override
    public String toString() {
        return "[TmfTraceSelectedSignal (" + fTrace.getName() + ")]"; //$NON-NLS-1$ //$NON-NLS-2$
    }
}<|MERGE_RESOLUTION|>--- conflicted
+++ resolved
@@ -1,19 +1,11 @@
 /*******************************************************************************
  * Copyright (c) 2010 Ericsson
-<<<<<<< HEAD
- * 
-=======
  *
->>>>>>> 6151d86c
  * All rights reserved. This program and the accompanying materials are
  * made available under the terms of the Eclipse Public License v1.0 which
  * accompanies this distribution, and is available at
  * http://www.eclipse.org/legal/epl-v10.html
-<<<<<<< HEAD
- * 
-=======
  *
->>>>>>> 6151d86c
  * Contributors:
  *   Patrick Tasse - Initial API and implementation
  *******************************************************************************/
@@ -24,21 +16,13 @@
 
 /**
  * A trace was selected
-<<<<<<< HEAD
- * 
-=======
  *
->>>>>>> 6151d86c
  * @version 1.0
  * @author Patrick Tasse
  */
 public class TmfTraceSelectedSignal extends TmfSignal {
 
-<<<<<<< HEAD
-    private final ITmfTrace<?> fTrace;
-=======
     private final ITmfTrace fTrace;
->>>>>>> 6151d86c
 
     /**
      * Constructor
@@ -48,11 +32,7 @@
      * @param trace
      *            The trace that was selected
      */
-<<<<<<< HEAD
-    public TmfTraceSelectedSignal(Object source, ITmfTrace<?> trace) {
-=======
     public TmfTraceSelectedSignal(Object source, ITmfTrace trace) {
->>>>>>> 6151d86c
         super(source);
         fTrace = trace;
     }
@@ -60,11 +40,7 @@
     /**
      * @return The trace referred to by this signal
      */
-<<<<<<< HEAD
-    public ITmfTrace<?> getTrace() {
-=======
     public ITmfTrace getTrace() {
->>>>>>> 6151d86c
         return fTrace;
     }
 
