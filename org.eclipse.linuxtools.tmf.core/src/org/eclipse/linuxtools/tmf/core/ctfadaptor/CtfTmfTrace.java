--- conflicted
+++ resolved
@@ -89,15 +89,9 @@
             CtfIteratorManager.addTrace(this);
             CtfTmfLightweightContext ctx;
             /* Set the start and (current) end times for this trace */
-<<<<<<< HEAD
             ctx = (CtfTmfLightweightContext) seekEvent(0L);
             CtfTmfEvent event = getNext(ctx);
-            if(ctx.getLocation().equals(CtfIterator.NULL_LOCATION)) {
-=======
-            ctx = new CtfTmfLightweightContext(this);
-            ctx.setLocation(new CtfLocation(0L));
             if((ctx.getLocation().equals(CtfIterator.NULL_LOCATION)) || (ctx.getCurrentEvent() == null)) {
->>>>>>> 30bf5897
                 /* Handle the case where the trace is empty */
                 this.setStartTime(TmfTimestamp.BIG_BANG);
             } else {
