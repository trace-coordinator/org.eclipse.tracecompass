--- conflicted
+++ resolved
@@ -58,15 +58,10 @@
             String fileName, CtfTmfTrace originTrace) {
 
         /* Prepare what to pass to CtfTmfEvent's constructor */
-<<<<<<< HEAD
-        long ts = eventDef.getTimestamp();
-        CtfTmfTimestamp timestamp = originTrace.createTimestamp(originTrace.getCTFTrace().timestampCyclesToNanos(ts));
-=======
         final IEventDeclaration eventDecl = eventDef.getDeclaration();
         final long ts = eventDef.getTimestamp();
-        final CtfTmfTimestamp timestamp = new CtfTmfTimestamp(
+        final CtfTmfTimestamp timestamp = originTrace.createTimestamp(
                 originTrace.getCTFTrace().timestampCyclesToNanos(ts));
->>>>>>> a9cdbafc
 
         int sourceCPU = eventDef.getCPU();
 
