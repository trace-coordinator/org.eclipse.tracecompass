--- conflicted
+++ resolved
@@ -136,24 +136,17 @@
      *            The declaration which has an alignment
      * @since 2.2
      */
-<<<<<<< HEAD
     protected static void alignRead(BitBuffer input, IDeclaration declaration){
-        long align = declaration.getAlignment();
-        long pos = input.position() + ((align - (input.position() % align)) % align);
-=======
-    protected static void alignRead(BitBuffer input, IDeclaration declaration) {
-        int mask = (int) declaration.getAlignment() - 1;
-
+        long mask = declaration.getAlignment() -1;
         /*
          * The alignment is a power of 2
          */
-        int pos = input.position();
+        long pos = input.position();
         if ((pos & mask) == 0) {
             return;
         }
         pos = (pos + mask) & ~mask;
 
->>>>>>> 576dc674
         input.position(pos);
     }
 
