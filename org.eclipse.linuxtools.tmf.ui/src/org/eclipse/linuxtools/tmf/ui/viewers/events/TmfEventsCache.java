<<<<<<< HEAD
/*******************************************************************************
 * Copyright (c) 2011 Ericsson
 *
 * All rights reserved. This program and the accompanying materials are
 * made available under the terms of the Eclipse Public License v1.0 which
 * accompanies this distribution, and is available at
 * http://www.eclipse.org/legal/epl-v10.html
 *
 * Contributors:
 *   Patrick Tasse - Initial API and implementation
 ******************************************************************************/

package org.eclipse.linuxtools.tmf.ui.viewers.events;

import java.util.ArrayList;
import java.util.Arrays;
import java.util.List;

import org.eclipse.core.runtime.IProgressMonitor;
import org.eclipse.core.runtime.IStatus;
import org.eclipse.core.runtime.Status;
import org.eclipse.core.runtime.jobs.Job;
import org.eclipse.linuxtools.internal.tmf.ui.Activator;
import org.eclipse.linuxtools.tmf.core.component.ITmfDataProvider;
import org.eclipse.linuxtools.tmf.core.event.ITmfEvent;
import org.eclipse.linuxtools.tmf.core.filter.ITmfFilter;
import org.eclipse.linuxtools.tmf.core.request.TmfDataRequest;
import org.eclipse.linuxtools.tmf.core.trace.ITmfTrace;

/**
 * The generic TMF Events table events cache
 *
 * This can help avoid re-reading the trace when the user scrolls a window,
 * for example.
 *
 * @version 1.0
 * @author Patrick Tasse
 */
public class TmfEventsCache {

    /**
     * The generic TMF Events table cached event
     *
     * @version 1.0
     * @author Patrick Tasse
     */
    public static class CachedEvent {
        ITmfEvent event;
        long rank;

        /**
         * Constructor for new cached events.
         *
         * @param iTmfEvent
         *            The original trace event
         * @param rank
         *            The rank of this event in the trace
         */
        public CachedEvent (ITmfEvent iTmfEvent, long rank) {
            this.event = iTmfEvent;
            this.rank = rank;
        }
    }

    private final CachedEvent[] fCache;
    private int fCacheStartIndex = 0;
    private int fCacheEndIndex   = 0;

    private ITmfTrace fTrace;
    private final TmfEventsTable fTable;
    private ITmfFilter fFilter;
    private final List<Integer> fFilterIndex = new ArrayList<Integer>(); // contains the event rank at each 'cache size' filtered events

    /**
     * Constructor for the event cache
     *
     * @param cacheSize
     *            The size of the cache, in number of events
     * @param table
     *            The Events table this cache will cover
     */
    public TmfEventsCache(int cacheSize, TmfEventsTable table) {
        fCache = new CachedEvent[cacheSize];
        fTable = table;
    }

    /**
     * Assign a new trace to this events cache. This clears the current
     * contents.
     *
     * @param trace
     *            The trace to assign.
     */
    public void setTrace(ITmfTrace trace) {
        fTrace = trace;
        clear();
    }

    /**
     * Clear the current contents of this cache.
     */
    public synchronized void clear() {
        Arrays.fill(fCache, null);
        fCacheStartIndex = 0;
        fCacheEndIndex = 0;
        fFilterIndex.clear();
    }

    /**
     * Apply a filter on this event cache. This clears the current cache
     * contents.
     *
     * @param filter
     *            The ITmfFilter to apply.
     */
    public void applyFilter(ITmfFilter filter) {
        fFilter = filter;
        clear();
    }

    /**
     * Clear the current filter on this cache. This also clears the current
     * cache contents.
     */
    public void clearFilter() {
        fFilter = null;
        clear();
    }

    /**
     * Get an event from the cache. This will remove the event from the cache.
     *
     * FIXME this does not currently remove the event!
     *
     * @param index
     *            The index of this event in the cache
     * @return The cached event, or 'null' if there is no event at that index
     */
    public synchronized CachedEvent getEvent(int index) {
        if ((index >= fCacheStartIndex) && (index < fCacheEndIndex)) {
            int i = index - fCacheStartIndex;
            return fCache[i];
        }
        populateCache(index);
        return null;
    }

    /**
     * Read an event, but without removing it from the cache.
     *
     * @param index
     *            Index of the event to peek
     * @return A reference to the event, or 'null' if there is no event at this
     *         index
     */
    public synchronized CachedEvent peekEvent(int index) {
        if ((index >= fCacheStartIndex) && (index < fCacheEndIndex)) {
            int i = index - fCacheStartIndex;
            return fCache[i];
        }
        return null;
    }

    /**
     * Add a trace event to the cache.
     *
     * @param event
     *            The original trace event to be cached
     * @param rank
     *            The rank of this event in the trace
     * @param index
     *            The index this event will occupy in the cache
     */
    public synchronized void storeEvent(ITmfEvent event, long rank, int index) {
        if (index == fCacheEndIndex) {
            int i = index - fCacheStartIndex;
            if (i < fCache.length) {
                fCache[i] = new CachedEvent(event.clone(), rank);
                fCacheEndIndex++;
            }
        }
        if ((fFilter != null) && ((index % fCache.length) == 0)) {
            int i = index / fCache.length;
            fFilterIndex.add(i, Integer.valueOf((int) rank));
        }
    }

    /**
     * Get the cache index of an event from his rank in the trace. This will
     * take in consideration any filter that might be applied.
     *
     * @param rank
     *            The rank of the event in the trace
     * @return The position (index) this event should use once cached
     */
    public int getFilteredEventIndex(final long rank) {
        int current;
        int startRank;
        TmfDataRequest request;
        final ITmfFilter filter = fFilter;
        synchronized (this) {
            int start = 0;
            int end = fFilterIndex.size();

            if ((fCacheEndIndex - fCacheStartIndex) > 1) {
                if (rank < fCache[0].rank) {
                    end = (fCacheStartIndex / fCache.length) + 1;
                } else if (rank > fCache[fCacheEndIndex - fCacheStartIndex - 1].rank) {
                    start = fCacheEndIndex / fCache.length;
                } else {
                    for (int i = 0; i < (fCacheEndIndex - fCacheStartIndex); i++) {
                        if (fCache[i].rank >= rank) {
                            return fCacheStartIndex + i;
                        }
                    }
                    return fCacheEndIndex;
                }
            }

            current = (start + end) / 2;
            while (current != start) {
                if (rank < fFilterIndex.get(current)) {
                    end = current;
                    current = (start + end) / 2;
                } else {
                    start = current;
                    current = (start + end) / 2;
                }
            }
            startRank = fFilterIndex.size() > 0 ? fFilterIndex.get(current) : 0;
        }

        final int index = current * fCache.length;

        class DataRequest extends TmfDataRequest {
            ITmfFilter fFilter;
            int fRank;
            int fIndex;

            DataRequest(Class<? extends ITmfEvent> dataType, ITmfFilter filter, int start, int nbRequested) {
                super(dataType, start, nbRequested);
                fFilter = filter;
                fRank = start;
                fIndex = index;
            }

            @Override
            public void handleData(ITmfEvent event) {
                super.handleData(event);
                if (isCancelled()) {
                    return;
                }
                if (fRank >= rank) {
                    cancel();
                    return;
                }
                fRank++;
                if (fFilter.matches(event)) {
                    fIndex++;
                }
            }

            public int getFilteredIndex() {
                return fIndex;
            }
        }

        request = new DataRequest(ITmfEvent.class, filter, startRank, TmfDataRequest.ALL_DATA);
        ((ITmfDataProvider) fTrace).sendRequest(request);
        try {
            request.waitForCompletion();
            return ((DataRequest) request).getFilteredIndex();
        } catch (InterruptedException e) {
            Activator.getDefault().logError("Filter request interrupted!", e); //$NON-NLS-1$
        }
        return 0;
    }

    // ------------------------------------------------------------------------
    // Event cache population
    // ------------------------------------------------------------------------

    // The event fetching job
    private Job job;
    private synchronized void populateCache(final int index) {

        /* Check if the current job will fetch the requested event:
         * 1. The job must exist
         * 2. It must be running (i.e. not completed)
         * 3. The requested index must be within the cache range
         *
         * If the job meets these conditions, we simply exit.
         * Otherwise, we create a new job but we might have to cancel
         * an existing job for an obsolete range.
         */
        if (job != null) {
            if (job.getState() != Job.NONE) {
                if ((index >= fCacheStartIndex) && (index < (fCacheStartIndex + fCache.length))) {
                    return;
                }
                // The new index is out of the requested range
                // Kill the job and start a new one
                job.cancel();
            }
        }

        fCacheStartIndex = index;
        fCacheEndIndex   = index;

        job = new Job("Fetching Events") { //$NON-NLS-1$
            private int startIndex = index;
            private int skipCount = 0;
            @Override
            protected IStatus run(final IProgressMonitor monitor) {

                int nbRequested;
                if (fFilter == null) {
                    nbRequested = fCache.length;
                } else {
                    nbRequested = TmfDataRequest.ALL_DATA;
                    int i = index / fCache.length;
                    if (i < fFilterIndex.size()) {
                        startIndex = fFilterIndex.get(i);
                        skipCount = index - (i * fCache.length);
                    }
                }

                TmfDataRequest request = new TmfDataRequest(ITmfEvent.class, startIndex, nbRequested) {
                    private int count = 0;
                    private long rank = startIndex;
                    @Override
                    public void handleData(ITmfEvent event) {
                        // If the job is canceled, cancel the request so waitForCompletion() will unlock
                        if (monitor.isCanceled()) {
                            cancel();
                            return;
                        }
                        super.handleData(event);
                        if (event != null) {
                            if (((fFilter == null) || fFilter.matches(event)) && (skipCount-- <= 0)) {
                                synchronized (TmfEventsCache.this) {
                                    fCache[count] = new CachedEvent(event.clone(), rank);
                                    count++;
                                    fCacheEndIndex++;
                                }
                                if (fFilter != null) {
                                    fTable.cacheUpdated(false);
                                }
                            }
                        }
                        if (count >= fCache.length) {
                            cancel();
                        } else if ((fFilter != null) && (count >= (fTable.getTable().getItemCount() - 3))) { // -1 for header row, -2 for top and bottom filter status rows
                            cancel();
                        }
                        rank++;
                    }
                };

                ((ITmfDataProvider) fTrace).sendRequest(request);
                try {
                    request.waitForCompletion();
                } catch (InterruptedException e) {
                    Activator.getDefault().logError("Wait for completion interrupted for populateCache ", e); //$NON-NLS-1$
                }

                fTable.cacheUpdated(true);

                // Flag the UI thread that the cache is ready
                if (monitor.isCanceled()) {
                    return Status.CANCEL_STATUS;
                }
                return Status.OK_STATUS;
            }
        };
        //job.setSystem(true);
        job.setPriority(Job.SHORT);
        job.schedule();
    }

}
=======
/*******************************************************************************
 * Copyright (c) 2011 Ericsson
 *
 * All rights reserved. This program and the accompanying materials are
 * made available under the terms of the Eclipse Public License v1.0 which
 * accompanies this distribution, and is available at
 * http://www.eclipse.org/legal/epl-v10.html
 *
 * Contributors:
 *   Patrick Tasse - Initial API and implementation
 ******************************************************************************/

package org.eclipse.linuxtools.tmf.ui.viewers.events;

import java.util.ArrayList;
import java.util.List;

import org.eclipse.core.runtime.IProgressMonitor;
import org.eclipse.core.runtime.IStatus;
import org.eclipse.core.runtime.Status;
import org.eclipse.core.runtime.jobs.Job;
import org.eclipse.linuxtools.internal.tmf.ui.Activator;
import org.eclipse.linuxtools.tmf.core.component.ITmfDataProvider;
import org.eclipse.linuxtools.tmf.core.event.ITmfEvent;
import org.eclipse.linuxtools.tmf.core.filter.ITmfFilter;
import org.eclipse.linuxtools.tmf.core.request.TmfDataRequest;
import org.eclipse.linuxtools.tmf.core.trace.ITmfTrace;

/**
 * The generic TMF Events table events cache
 *
 * This can help avoid re-reading the trace when the user scrolls a window,
 * for example.
 *
 * @version 1.0
 * @author Patrick Tasse
 */
public class TmfEventsCache {

    /**
     * The generic TMF Events table cached event
     *
     * @version 1.0
     * @author Patrick Tasse
     */
    public static class CachedEvent {
        ITmfEvent event;
        long rank;

        /**
         * Constructor for new cached events.
         *
         * @param iTmfEvent
         *            The original trace event
         * @param rank
         *            The rank of this event in the trace
         */
        public CachedEvent (ITmfEvent iTmfEvent, long rank) {
            this.event = iTmfEvent;
            this.rank = rank;
        }
    }

    private final CachedEvent[] fCache;
    private int fCacheStartIndex = 0;
    private int fCacheEndIndex   = 0;

    private ITmfTrace<?> fTrace;
    private final TmfEventsTable fTable;
    private ITmfFilter fFilter;
    private final List<Integer> fFilterIndex = new ArrayList<Integer>(); // contains the event rank at each 'cache size' filtered events

    /**
     * Constructor for the event cache
     *
     * @param cacheSize
     *            The size of the cache, in number of events
     * @param table
     *            The Events table this cache will cover
     */
    public TmfEventsCache(int cacheSize, TmfEventsTable table) {
        fCache = new CachedEvent[cacheSize];
        fTable = table;
    }

    /**
     * Assign a new trace to this events cache. This clears the current
     * contents.
     *
     * @param trace
     *            The trace to assign.
     */
    public void setTrace(ITmfTrace<?> trace) {
        fTrace = trace;
        clear();
    }

    /**
     * Clear the current contents of this cache.
     */
    public synchronized void clear() {
        fCacheStartIndex = 0;
        fCacheEndIndex = 0;
        fFilterIndex.clear();
    }

    /**
     * Apply a filter on this event cache. This clears the current cache
     * contents.
     *
     * @param filter
     *            The ITmfFilter to apply.
     */
    public void applyFilter(ITmfFilter filter) {
        fFilter = filter;
        clear();
    }

    /**
     * Clear the current filter on this cache. This also clears the current
     * cache contents.
     */
    public void clearFilter() {
        fFilter = null;
        clear();
    }

    /**
     * Get an event from the cache. This will remove the event from the cache.
     *
     * FIXME this does not currently remove the event!
     *
     * @param index
     *            The index of this event in the cache
     * @return The cached event, or 'null' if there is no event at that index
     */
    public synchronized CachedEvent getEvent(int index) {
        if ((index >= fCacheStartIndex) && (index < fCacheEndIndex)) {
            int i = index - fCacheStartIndex;
            return fCache[i];
        }
        populateCache(index);
        return null;
    }

    /**
     * Read an event, but without removing it from the cache.
     *
     * @param index
     *            Index of the event to peek
     * @return A reference to the event, or 'null' if there is no event at this
     *         index
     */
    public synchronized CachedEvent peekEvent(int index) {
        if ((index >= fCacheStartIndex) && (index < fCacheEndIndex)) {
            int i = index - fCacheStartIndex;
            return fCache[i];
        }
        return null;
    }

    /**
     * Add a trace event to the cache.
     *
     * @param event
     *            The original trace event to be cached
     * @param rank
     *            The rank of this event in the trace
     * @param index
     *            The index this event will occupy in the cache
     */
    public synchronized void storeEvent(ITmfEvent event, long rank, int index) {
        if (index == fCacheEndIndex) {
            int i = index - fCacheStartIndex;
            if (i < fCache.length) {
                fCache[i] = new CachedEvent(event.clone(), rank);
                fCacheEndIndex++;
            }
        }
        if ((fFilter != null) && ((index % fCache.length) == 0)) {
            int i = index / fCache.length;
            fFilterIndex.add(i, Integer.valueOf((int) rank));
        }
    }

    /**
     * Get the cache index of an event from his rank in the trace. This will
     * take in consideration any filter that might be applied.
     *
     * @param rank
     *            The rank of the event in the trace
     * @return The position (index) this event should use once cached
     */
    @SuppressWarnings("unchecked")
    public int getFilteredEventIndex(final long rank) {
        int current;
        int startRank;
        TmfDataRequest<ITmfEvent> request;
        final ITmfFilter filter = fFilter;
        synchronized (this) {
            int start = 0;
            int end = fFilterIndex.size();

            if ((fCacheEndIndex - fCacheStartIndex) > 1) {
                if (rank < fCache[0].rank) {
                    end = (fCacheStartIndex / fCache.length) + 1;
                } else if (rank > fCache[fCacheEndIndex - fCacheStartIndex - 1].rank) {
                    start = fCacheEndIndex / fCache.length;
                } else {
                    for (int i = 0; i < (fCacheEndIndex - fCacheStartIndex); i++) {
                        if (fCache[i].rank >= rank) {
                            return fCacheStartIndex + i;
                        }
                    }
                    return fCacheEndIndex;
                }
            }

            current = (start + end) / 2;
            while (current != start) {
                if (rank < fFilterIndex.get(current)) {
                    end = current;
                    current = (start + end) / 2;
                } else {
                    start = current;
                    current = (start + end) / 2;
                }
            }
            startRank = fFilterIndex.size() > 0 ? fFilterIndex.get(current) : 0;
        }

        final int index = current * fCache.length;

        class DataRequest<T extends ITmfEvent> extends TmfDataRequest<T> {
            ITmfFilter fFilter;
            int fRank;
            int fIndex;

            DataRequest(Class<T> dataType, ITmfFilter filter, int start, int nbRequested) {
                super(dataType, start, nbRequested);
                fFilter = filter;
                fRank = start;
                fIndex = index;
            }

            @Override
            public void handleData(T event) {
                super.handleData(event);
                if (isCancelled()) {
                    return;
                }
                if (fRank >= rank) {
                    cancel();
                    return;
                }
                fRank++;
                if (fFilter.matches(event)) {
                    fIndex++;
                }
            }

            public int getFilteredIndex() {
                return fIndex;
            }
        }

        request = new DataRequest<ITmfEvent>(ITmfEvent.class, filter, startRank, TmfDataRequest.ALL_DATA);
        ((ITmfDataProvider<ITmfEvent>) fTrace).sendRequest(request);
        try {
            request.waitForCompletion();
            return ((DataRequest<ITmfEvent>) request).getFilteredIndex();
        } catch (InterruptedException e) {
            Activator.getDefault().logError("Filter request interrupted!", e); //$NON-NLS-1$
        }
        return 0;
    }

    // ------------------------------------------------------------------------
    // Event cache population
    // ------------------------------------------------------------------------

    // The event fetching job
    private Job job;
    private synchronized void populateCache(final int index) {

        /* Check if the current job will fetch the requested event:
         * 1. The job must exist
         * 2. It must be running (i.e. not completed)
         * 3. The requested index must be within the cache range
         *
         * If the job meets these conditions, we simply exit.
         * Otherwise, we create a new job but we might have to cancel
         * an existing job for an obsolete range.
         */
        if (job != null) {
            if (job.getState() != Job.NONE) {
                if ((index >= fCacheStartIndex) && (index < (fCacheStartIndex + fCache.length))) {
                    return;
                }
                // The new index is out of the requested range
                // Kill the job and start a new one
                job.cancel();
            }
        }

        fCacheStartIndex = index;
        fCacheEndIndex   = index;

        job = new Job("Fetching Events") { //$NON-NLS-1$
            private int startIndex = index;
            private int skipCount = 0;
            @Override
            @SuppressWarnings("unchecked")
            protected IStatus run(final IProgressMonitor monitor) {

                int nbRequested;
                if (fFilter == null) {
                    nbRequested = fCache.length;
                } else {
                    nbRequested = TmfDataRequest.ALL_DATA;
                    int i = index / fCache.length;
                    if (i < fFilterIndex.size()) {
                        startIndex = fFilterIndex.get(i);
                        skipCount = index - (i * fCache.length);
                    }
                }

                TmfDataRequest<ITmfEvent> request = new TmfDataRequest<ITmfEvent>(ITmfEvent.class, startIndex, nbRequested) {
                    private int count = 0;
                    private long rank = startIndex;
                    @Override
                    public void handleData(ITmfEvent event) {
                        // If the job is canceled, cancel the request so waitForCompletion() will unlock
                        if (monitor.isCanceled()) {
                            cancel();
                            return;
                        }
                        super.handleData(event);
                        if (event != null) {
                            if (((fFilter == null) || fFilter.matches(event)) && (skipCount-- <= 0)) {
                                synchronized (TmfEventsCache.this) {
                                    if (monitor.isCanceled()) {
                                        return;
                                    }
                                    fCache[count] = new CachedEvent(event.clone(), rank);
                                    count++;
                                    fCacheEndIndex++;
                                }
                                if (fFilter != null) {
                                    fTable.cacheUpdated(false);
                                }
                            }
                        }
                        if (count >= fCache.length) {
                            cancel();
                        } else if ((fFilter != null) && (count >= (fTable.getTable().getItemCount() - 3))) { // -1 for header row, -2 for top and bottom filter status rows
                            cancel();
                        }
                        rank++;
                    }
                };

                ((ITmfDataProvider<ITmfEvent>) fTrace).sendRequest(request);
                try {
                    request.waitForCompletion();
                } catch (InterruptedException e) {
                    Activator.getDefault().logError("Wait for completion interrupted for populateCache ", e); //$NON-NLS-1$
                }

                fTable.cacheUpdated(true);

                // Flag the UI thread that the cache is ready
                if (monitor.isCanceled()) {
                    return Status.CANCEL_STATUS;
                }
                return Status.OK_STATUS;
            }
        };
        //job.setSystem(true);
        job.setPriority(Job.SHORT);
        job.schedule();
    }

}
>>>>>>> 7e659abc
<|MERGE_RESOLUTION|>--- conflicted
+++ resolved
@@ -1,4 +1,3 @@
-<<<<<<< HEAD
 /*******************************************************************************
  * Copyright (c) 2011 Ericsson
  *
@@ -327,388 +326,6 @@
                 }
 
                 TmfDataRequest request = new TmfDataRequest(ITmfEvent.class, startIndex, nbRequested) {
-                    private int count = 0;
-                    private long rank = startIndex;
-                    @Override
-                    public void handleData(ITmfEvent event) {
-                        // If the job is canceled, cancel the request so waitForCompletion() will unlock
-                        if (monitor.isCanceled()) {
-                            cancel();
-                            return;
-                        }
-                        super.handleData(event);
-                        if (event != null) {
-                            if (((fFilter == null) || fFilter.matches(event)) && (skipCount-- <= 0)) {
-                                synchronized (TmfEventsCache.this) {
-                                    fCache[count] = new CachedEvent(event.clone(), rank);
-                                    count++;
-                                    fCacheEndIndex++;
-                                }
-                                if (fFilter != null) {
-                                    fTable.cacheUpdated(false);
-                                }
-                            }
-                        }
-                        if (count >= fCache.length) {
-                            cancel();
-                        } else if ((fFilter != null) && (count >= (fTable.getTable().getItemCount() - 3))) { // -1 for header row, -2 for top and bottom filter status rows
-                            cancel();
-                        }
-                        rank++;
-                    }
-                };
-
-                ((ITmfDataProvider) fTrace).sendRequest(request);
-                try {
-                    request.waitForCompletion();
-                } catch (InterruptedException e) {
-                    Activator.getDefault().logError("Wait for completion interrupted for populateCache ", e); //$NON-NLS-1$
-                }
-
-                fTable.cacheUpdated(true);
-
-                // Flag the UI thread that the cache is ready
-                if (monitor.isCanceled()) {
-                    return Status.CANCEL_STATUS;
-                }
-                return Status.OK_STATUS;
-            }
-        };
-        //job.setSystem(true);
-        job.setPriority(Job.SHORT);
-        job.schedule();
-    }
-
-}
-=======
-/*******************************************************************************
- * Copyright (c) 2011 Ericsson
- *
- * All rights reserved. This program and the accompanying materials are
- * made available under the terms of the Eclipse Public License v1.0 which
- * accompanies this distribution, and is available at
- * http://www.eclipse.org/legal/epl-v10.html
- *
- * Contributors:
- *   Patrick Tasse - Initial API and implementation
- ******************************************************************************/
-
-package org.eclipse.linuxtools.tmf.ui.viewers.events;
-
-import java.util.ArrayList;
-import java.util.List;
-
-import org.eclipse.core.runtime.IProgressMonitor;
-import org.eclipse.core.runtime.IStatus;
-import org.eclipse.core.runtime.Status;
-import org.eclipse.core.runtime.jobs.Job;
-import org.eclipse.linuxtools.internal.tmf.ui.Activator;
-import org.eclipse.linuxtools.tmf.core.component.ITmfDataProvider;
-import org.eclipse.linuxtools.tmf.core.event.ITmfEvent;
-import org.eclipse.linuxtools.tmf.core.filter.ITmfFilter;
-import org.eclipse.linuxtools.tmf.core.request.TmfDataRequest;
-import org.eclipse.linuxtools.tmf.core.trace.ITmfTrace;
-
-/**
- * The generic TMF Events table events cache
- *
- * This can help avoid re-reading the trace when the user scrolls a window,
- * for example.
- *
- * @version 1.0
- * @author Patrick Tasse
- */
-public class TmfEventsCache {
-
-    /**
-     * The generic TMF Events table cached event
-     *
-     * @version 1.0
-     * @author Patrick Tasse
-     */
-    public static class CachedEvent {
-        ITmfEvent event;
-        long rank;
-
-        /**
-         * Constructor for new cached events.
-         *
-         * @param iTmfEvent
-         *            The original trace event
-         * @param rank
-         *            The rank of this event in the trace
-         */
-        public CachedEvent (ITmfEvent iTmfEvent, long rank) {
-            this.event = iTmfEvent;
-            this.rank = rank;
-        }
-    }
-
-    private final CachedEvent[] fCache;
-    private int fCacheStartIndex = 0;
-    private int fCacheEndIndex   = 0;
-
-    private ITmfTrace<?> fTrace;
-    private final TmfEventsTable fTable;
-    private ITmfFilter fFilter;
-    private final List<Integer> fFilterIndex = new ArrayList<Integer>(); // contains the event rank at each 'cache size' filtered events
-
-    /**
-     * Constructor for the event cache
-     *
-     * @param cacheSize
-     *            The size of the cache, in number of events
-     * @param table
-     *            The Events table this cache will cover
-     */
-    public TmfEventsCache(int cacheSize, TmfEventsTable table) {
-        fCache = new CachedEvent[cacheSize];
-        fTable = table;
-    }
-
-    /**
-     * Assign a new trace to this events cache. This clears the current
-     * contents.
-     *
-     * @param trace
-     *            The trace to assign.
-     */
-    public void setTrace(ITmfTrace<?> trace) {
-        fTrace = trace;
-        clear();
-    }
-
-    /**
-     * Clear the current contents of this cache.
-     */
-    public synchronized void clear() {
-        fCacheStartIndex = 0;
-        fCacheEndIndex = 0;
-        fFilterIndex.clear();
-    }
-
-    /**
-     * Apply a filter on this event cache. This clears the current cache
-     * contents.
-     *
-     * @param filter
-     *            The ITmfFilter to apply.
-     */
-    public void applyFilter(ITmfFilter filter) {
-        fFilter = filter;
-        clear();
-    }
-
-    /**
-     * Clear the current filter on this cache. This also clears the current
-     * cache contents.
-     */
-    public void clearFilter() {
-        fFilter = null;
-        clear();
-    }
-
-    /**
-     * Get an event from the cache. This will remove the event from the cache.
-     *
-     * FIXME this does not currently remove the event!
-     *
-     * @param index
-     *            The index of this event in the cache
-     * @return The cached event, or 'null' if there is no event at that index
-     */
-    public synchronized CachedEvent getEvent(int index) {
-        if ((index >= fCacheStartIndex) && (index < fCacheEndIndex)) {
-            int i = index - fCacheStartIndex;
-            return fCache[i];
-        }
-        populateCache(index);
-        return null;
-    }
-
-    /**
-     * Read an event, but without removing it from the cache.
-     *
-     * @param index
-     *            Index of the event to peek
-     * @return A reference to the event, or 'null' if there is no event at this
-     *         index
-     */
-    public synchronized CachedEvent peekEvent(int index) {
-        if ((index >= fCacheStartIndex) && (index < fCacheEndIndex)) {
-            int i = index - fCacheStartIndex;
-            return fCache[i];
-        }
-        return null;
-    }
-
-    /**
-     * Add a trace event to the cache.
-     *
-     * @param event
-     *            The original trace event to be cached
-     * @param rank
-     *            The rank of this event in the trace
-     * @param index
-     *            The index this event will occupy in the cache
-     */
-    public synchronized void storeEvent(ITmfEvent event, long rank, int index) {
-        if (index == fCacheEndIndex) {
-            int i = index - fCacheStartIndex;
-            if (i < fCache.length) {
-                fCache[i] = new CachedEvent(event.clone(), rank);
-                fCacheEndIndex++;
-            }
-        }
-        if ((fFilter != null) && ((index % fCache.length) == 0)) {
-            int i = index / fCache.length;
-            fFilterIndex.add(i, Integer.valueOf((int) rank));
-        }
-    }
-
-    /**
-     * Get the cache index of an event from his rank in the trace. This will
-     * take in consideration any filter that might be applied.
-     *
-     * @param rank
-     *            The rank of the event in the trace
-     * @return The position (index) this event should use once cached
-     */
-    @SuppressWarnings("unchecked")
-    public int getFilteredEventIndex(final long rank) {
-        int current;
-        int startRank;
-        TmfDataRequest<ITmfEvent> request;
-        final ITmfFilter filter = fFilter;
-        synchronized (this) {
-            int start = 0;
-            int end = fFilterIndex.size();
-
-            if ((fCacheEndIndex - fCacheStartIndex) > 1) {
-                if (rank < fCache[0].rank) {
-                    end = (fCacheStartIndex / fCache.length) + 1;
-                } else if (rank > fCache[fCacheEndIndex - fCacheStartIndex - 1].rank) {
-                    start = fCacheEndIndex / fCache.length;
-                } else {
-                    for (int i = 0; i < (fCacheEndIndex - fCacheStartIndex); i++) {
-                        if (fCache[i].rank >= rank) {
-                            return fCacheStartIndex + i;
-                        }
-                    }
-                    return fCacheEndIndex;
-                }
-            }
-
-            current = (start + end) / 2;
-            while (current != start) {
-                if (rank < fFilterIndex.get(current)) {
-                    end = current;
-                    current = (start + end) / 2;
-                } else {
-                    start = current;
-                    current = (start + end) / 2;
-                }
-            }
-            startRank = fFilterIndex.size() > 0 ? fFilterIndex.get(current) : 0;
-        }
-
-        final int index = current * fCache.length;
-
-        class DataRequest<T extends ITmfEvent> extends TmfDataRequest<T> {
-            ITmfFilter fFilter;
-            int fRank;
-            int fIndex;
-
-            DataRequest(Class<T> dataType, ITmfFilter filter, int start, int nbRequested) {
-                super(dataType, start, nbRequested);
-                fFilter = filter;
-                fRank = start;
-                fIndex = index;
-            }
-
-            @Override
-            public void handleData(T event) {
-                super.handleData(event);
-                if (isCancelled()) {
-                    return;
-                }
-                if (fRank >= rank) {
-                    cancel();
-                    return;
-                }
-                fRank++;
-                if (fFilter.matches(event)) {
-                    fIndex++;
-                }
-            }
-
-            public int getFilteredIndex() {
-                return fIndex;
-            }
-        }
-
-        request = new DataRequest<ITmfEvent>(ITmfEvent.class, filter, startRank, TmfDataRequest.ALL_DATA);
-        ((ITmfDataProvider<ITmfEvent>) fTrace).sendRequest(request);
-        try {
-            request.waitForCompletion();
-            return ((DataRequest<ITmfEvent>) request).getFilteredIndex();
-        } catch (InterruptedException e) {
-            Activator.getDefault().logError("Filter request interrupted!", e); //$NON-NLS-1$
-        }
-        return 0;
-    }
-
-    // ------------------------------------------------------------------------
-    // Event cache population
-    // ------------------------------------------------------------------------
-
-    // The event fetching job
-    private Job job;
-    private synchronized void populateCache(final int index) {
-
-        /* Check if the current job will fetch the requested event:
-         * 1. The job must exist
-         * 2. It must be running (i.e. not completed)
-         * 3. The requested index must be within the cache range
-         *
-         * If the job meets these conditions, we simply exit.
-         * Otherwise, we create a new job but we might have to cancel
-         * an existing job for an obsolete range.
-         */
-        if (job != null) {
-            if (job.getState() != Job.NONE) {
-                if ((index >= fCacheStartIndex) && (index < (fCacheStartIndex + fCache.length))) {
-                    return;
-                }
-                // The new index is out of the requested range
-                // Kill the job and start a new one
-                job.cancel();
-            }
-        }
-
-        fCacheStartIndex = index;
-        fCacheEndIndex   = index;
-
-        job = new Job("Fetching Events") { //$NON-NLS-1$
-            private int startIndex = index;
-            private int skipCount = 0;
-            @Override
-            @SuppressWarnings("unchecked")
-            protected IStatus run(final IProgressMonitor monitor) {
-
-                int nbRequested;
-                if (fFilter == null) {
-                    nbRequested = fCache.length;
-                } else {
-                    nbRequested = TmfDataRequest.ALL_DATA;
-                    int i = index / fCache.length;
-                    if (i < fFilterIndex.size()) {
-                        startIndex = fFilterIndex.get(i);
-                        skipCount = index - (i * fCache.length);
-                    }
-                }
-
-                TmfDataRequest<ITmfEvent> request = new TmfDataRequest<ITmfEvent>(ITmfEvent.class, startIndex, nbRequested) {
                     private int count = 0;
                     private long rank = startIndex;
                     @Override
@@ -743,7 +360,7 @@
                     }
                 };
 
-                ((ITmfDataProvider<ITmfEvent>) fTrace).sendRequest(request);
+                ((ITmfDataProvider) fTrace).sendRequest(request);
                 try {
                     request.waitForCompletion();
                 } catch (InterruptedException e) {
@@ -764,5 +381,4 @@
         job.schedule();
     }
 
-}
->>>>>>> 7e659abc
+}