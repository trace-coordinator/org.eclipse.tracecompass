--- conflicted
+++ resolved
@@ -1,19 +1,11 @@
 /*******************************************************************************
  * Copyright (c) 2010 Ericsson
-<<<<<<< HEAD
- * 
-=======
  *
->>>>>>> 6151d86c
  * All rights reserved. This program and the accompanying materials are
  * made available under the terms of the Eclipse Public License v1.0 which
  * accompanies this distribution, and is available at
  * http://www.eclipse.org/legal/epl-v10.html
-<<<<<<< HEAD
- * 
-=======
  *
->>>>>>> 6151d86c
  * Contributors:
  *   Patrick Tasse - Initial API and implementation
  *******************************************************************************/
@@ -33,10 +25,7 @@
 import org.eclipse.linuxtools.internal.tmf.ui.Activator;
 import org.eclipse.linuxtools.internal.tmf.ui.parsers.custom.CustomXmlTraceDefinition.InputAttribute;
 import org.eclipse.linuxtools.internal.tmf.ui.parsers.custom.CustomXmlTraceDefinition.InputElement;
-<<<<<<< HEAD
-=======
 import org.eclipse.linuxtools.tmf.core.event.ITmfEvent;
->>>>>>> 6151d86c
 import org.eclipse.linuxtools.tmf.core.event.TmfTimestamp;
 import org.eclipse.linuxtools.tmf.core.exceptions.TmfTraceException;
 import org.eclipse.linuxtools.tmf.core.io.BufferedRandomAccessFile;
@@ -44,11 +33,7 @@
 import org.eclipse.linuxtools.tmf.core.trace.ITmfEventParser;
 import org.eclipse.linuxtools.tmf.core.trace.ITmfLocation;
 import org.eclipse.linuxtools.tmf.core.trace.TmfContext;
-<<<<<<< HEAD
-import org.eclipse.linuxtools.tmf.core.trace.TmfLocation;
-=======
 import org.eclipse.linuxtools.tmf.core.trace.TmfLongLocation;
->>>>>>> 6151d86c
 import org.eclipse.linuxtools.tmf.core.trace.TmfTrace;
 import org.w3c.dom.Document;
 import org.w3c.dom.Element;
@@ -60,15 +45,9 @@
 import org.xml.sax.SAXException;
 import org.xml.sax.SAXParseException;
 
-<<<<<<< HEAD
-public class CustomXmlTrace extends TmfTrace<CustomXmlEvent> implements ITmfEventParser<CustomXmlEvent> {
-
-    private static final TmfLocation<Long> NULL_LOCATION = new TmfLocation<Long>((Long) null);
-=======
 public class CustomXmlTrace extends TmfTrace implements ITmfEventParser {
 
     private static final TmfLongLocation NULL_LOCATION = new TmfLongLocation((Long) null);
->>>>>>> 6151d86c
     private static final int DEFAULT_CACHE_SIZE = 100;
 
     private final CustomXmlTraceDefinition fDefinition;
@@ -90,11 +69,7 @@
     }
 
     @Override
-<<<<<<< HEAD
-    public void initTrace(final IResource resource, final String path, final Class<CustomXmlEvent> eventType) throws TmfTraceException {
-=======
     public void initTrace(final IResource resource, final String path, final Class<? extends ITmfEvent> eventType) throws TmfTraceException {
->>>>>>> 6151d86c
         super.initTrace(resource, path, eventType);
         try {
             fFile = new BufferedRandomAccessFile(getPath(), "r"); //$NON-NLS-1$
@@ -118,11 +93,7 @@
     }
 
     @Override
-<<<<<<< HEAD
-    public synchronized TmfContext seekEvent(final ITmfLocation<?> location) {
-=======
     public synchronized TmfContext seekEvent(final ITmfLocation location) {
->>>>>>> 6151d86c
         final CustomXmlTraceContext context = new CustomXmlTraceContext(NULL_LOCATION, ITmfContext.UNKNOWN_RANK);
         if (NULL_LOCATION.equals(location) || fFile == null) {
             return context;
@@ -130,13 +101,8 @@
         try {
             if (location == null) {
                 fFile.seek(0);
-<<<<<<< HEAD
-            } else if (location.getLocation() instanceof Long) {
-                fFile.seek((Long) location.getLocation());
-=======
             } else if (location.getLocationInfo() instanceof Long) {
                 fFile.seek((Long) location.getLocationInfo());
->>>>>>> 6151d86c
             }
             String line;
             final String recordElementStart = "<" + fRecordInputElement.elementName; //$NON-NLS-1$
@@ -145,11 +111,7 @@
             while ((line = fFile.getNextLine()) != null) {
                 final int idx = line.indexOf(recordElementStart);
                 if (idx != -1) {
-<<<<<<< HEAD
-                    context.setLocation(new TmfLocation<Long>(rawPos + idx));
-=======
                     context.setLocation(new TmfLongLocation(rawPos + idx));
->>>>>>> 6151d86c
                     return context;
                 }
                 rawPos = fFile.getFilePointer();
@@ -176,11 +138,7 @@
                 }
                 pos--;
             }
-<<<<<<< HEAD
-            final ITmfLocation<?> location = new TmfLocation<Long>(pos);
-=======
             final ITmfLocation location = new TmfLongLocation(pos);
->>>>>>> 6151d86c
             final TmfContext context = seekEvent(location);
             context.setRank(ITmfContext.UNKNOWN_RANK);
             return context;
@@ -191,22 +149,13 @@
     }
 
     @Override
-<<<<<<< HEAD
-    public synchronized double getLocationRatio(final ITmfLocation<?> location) {
-=======
     public synchronized double getLocationRatio(final ITmfLocation location) {
->>>>>>> 6151d86c
         if (fFile == null) {
             return 0;
         }
         try {
-<<<<<<< HEAD
-            if (location.getLocation() instanceof Long) {
-                return (double) ((Long) location.getLocation()) / fFile.length();
-=======
             if (location.getLocationInfo() instanceof Long) {
                 return (double) ((Long) location.getLocationInfo()) / fFile.length();
->>>>>>> 6151d86c
             }
         } catch (final IOException e) {
             Activator.getDefault().logError("Error getting location ration. File: " + getPath(), e); //$NON-NLS-1$
@@ -215,11 +164,7 @@
     }
 
     @Override
-<<<<<<< HEAD
-    public ITmfLocation<?> getCurrentLocation() {
-=======
     public ITmfLocation getCurrentLocation() {
->>>>>>> 6151d86c
         // TODO Auto-generated method stub
         return null;
     }
@@ -250,25 +195,15 @@
         }
 
         final CustomXmlTraceContext context = (CustomXmlTraceContext) tmfContext;
-<<<<<<< HEAD
-        if (!(context.getLocation().getLocation() instanceof Long) || NULL_LOCATION.equals(context.getLocation())) {
-=======
         if (!(context.getLocation().getLocationInfo() instanceof Long) || NULL_LOCATION.equals(context.getLocation())) {
->>>>>>> 6151d86c
             return null;
         }
 
         CustomXmlEvent event = null;
         try {
-<<<<<<< HEAD
-            if (fFile.getFilePointer() != (Long)context.getLocation().getLocation() + 1)
-            {
-                fFile.seek((Long)context.getLocation().getLocation() + 1); // +1 is for the <
-=======
             if (fFile.getFilePointer() != (Long)context.getLocation().getLocationInfo() + 1)
             {
                 fFile.seek((Long)context.getLocation().getLocationInfo() + 1); // +1 is for the <
->>>>>>> 6151d86c
             }
             final StringBuffer elementBuffer = new StringBuffer("<"); //$NON-NLS-1$
             readElement(elementBuffer, fFile);
@@ -284,11 +219,7 @@
             while ((line = fFile.getNextLine()) != null) {
                 final int idx = line.indexOf(recordElementStart);
                 if (idx != -1) {
-<<<<<<< HEAD
-                    context.setLocation(new TmfLocation<Long>(rawPos + idx));
-=======
                     context.setLocation(new TmfLongLocation(rawPos + idx));
->>>>>>> 6151d86c
                     return event;
                 }
                 rawPos = fFile.getFilePointer();
