--- conflicted
+++ resolved
@@ -60,14 +60,8 @@
      *            Multimap holding the regexes
      * @return A map of time event filters predicate by property
      */
-<<<<<<< HEAD
-    protected Map<Integer, Predicate<@NonNull Map<@NonNull String, @NonNull String>>> computeRegexPredicate(Multimap<Integer, String> regexes) {
-        Map<@NonNull Integer, @NonNull Predicate<@NonNull Map<@NonNull String, @NonNull String>>> predicates = new HashMap<>();
-=======
-    protected Map<Integer, Predicate<@NonNull Multimap<@NonNull String, @NonNull String>>> computeRegexPredicate(IRegexQuery queryFilter) {
-        Multimap<@NonNull Integer, @NonNull String> regexes = queryFilter.getRegexes();
+    protected Map<Integer, Predicate<@NonNull Multimap<@NonNull String, @NonNull String>>> computeRegexPredicate(Multimap<Integer, String> regexes) {
         Map<@NonNull Integer, @NonNull Predicate<@NonNull Multimap<@NonNull String, @NonNull String>>> predicates = new HashMap<>();
->>>>>>> 2d2975df
         for (Map.Entry<Integer, Collection<String>> entry : regexes.asMap().entrySet()) {
             String regex = IFilterStrings.mergeFilters(entry.getValue());
             FilterCu cu = FilterCu.compile(regex);
